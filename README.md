--- conflicted
+++ resolved
@@ -22,40 +22,24 @@
 
 * Toy dataset of 1d periodic functions
 ```
-<<<<<<< HEAD
 python3 run_models.py --niters 500 -n 1000 -s 50 -l 10 --dataset periodic  --latent-ode --noise-weight 0.01 
-=======
-python3 run_models.py --niters 500 -n 1000   -b 50  -s 50 -l 10 --dataset periodic  --latent-ode --noise-weight 0.01 
->>>>>>> f984f480
 ```
 
 * MuJoCo
 
 ```
-<<<<<<< HEAD
 python3 run_models.py --niters 300 -n 10000 -l 15 --dataset hopper --latent-ode --rec-dims 30 --gru-units 100 --units 300 --gen-layers 3 --rec-layers 3
-=======
-python3 run_models.py --niters 300 -n 10000 -b 50 -l 15 --dataset hopper --latent-ode --rec-dims 30 --gru-units 100 --units 300 --gen-layers 3 --rec-layers 3
->>>>>>> f984f480
 ```
 
 * Physionet
 ```
-<<<<<<< HEAD
 python3 run_models.py --niters 100 -n 8000 -l 20 --dataset physionet --latent-ode --rec-dims 30 --rec-layers 3 --gen-layers 3 --units 50 --gru-units 50 --quantization 0.1 --classif
-=======
-python3 run_models.py --niters 100 -n 8000 -b 100 -l 20 --dataset physionet --latent-ode --rec-dims 30 --rec-layers 3 --gen-layers 3 --units 50 --gru-units 50 --quantization 0.1 --classif
->>>>>>> f984f480
 ```
 
 
 * Human Activity
 ```
-<<<<<<< HEAD
 python3 run_models.py --niters 200 -n 10000 -l 15 --dataset activity --latent-ode --rec-dims 100 --rec-layers 4 --gen-layers 2 --units 500 --gru-units 50 --classif  --linear-classif
-=======
-python3 run_models.py --niters 200 -n 10000 -b 100 -l 15 --dataset activity --latent-ode --rec-dims 100 --rec-layers 4 --gen-layers 2 --units 500 --gru-units 50 --classif  --linear-classif
->>>>>>> f984f480
 ```
 
 
@@ -63,56 +47,32 @@
 
 * ODE-RNN
 ```
-<<<<<<< HEAD
 python3 run_models.py --niters 500 -n 1000 -l 10 --dataset periodic  --ode-rnn
-=======
-python3 run_models.py --niters 500 -n 1000  -l 10 --dataset periodic  --ode-rnn
->>>>>>> f984f480
 ```
 
 * Latent ODE with ODE-RNN encoder
 ```
-<<<<<<< HEAD
 python3 run_models.py --niters 500 -n 1000 -l 10 --dataset periodic  --latent-ode
-=======
-python3 run_models.py --niters 500 -n 1000  -l 10 --dataset periodic  --latent-ode
->>>>>>> f984f480
 ```
 
 * Latent ODE with ODE-RNN encoder and poisson likelihood
 ```
-<<<<<<< HEAD
 python3 run_models.py --niters 500 -n 1000 -l 10 --dataset periodic  --latent-ode --poisson
-=======
-python3 run_models.py --niters 500 -n 1000  -l 10 --dataset periodic  --latent-ode --poisson
->>>>>>> f984f480
 ```
 
 * Latent ODE with RNN encoder (Chen et al, 2018)
 ```
-<<<<<<< HEAD
 python3 run_models.py --niters 500 -n 1000 -l 10 --dataset periodic  --latent-ode --z0-encoder rnn
-=======
-python3 run_models.py --niters 500 -n 1000  -l 10 --dataset periodic  --latent-ode --z0-encoder rnn
->>>>>>> f984f480
 ```
 
 * RNN-VAE
 ```
-<<<<<<< HEAD
 python3 run_models.py --niters 500 -n 1000 -l 10 --dataset periodic  --rnn-vae
-=======
-python3 run_models.py --niters 500 -n 1000   -l 10 --dataset periodic  --rnn-vae
->>>>>>> f984f480
 ```
 
 *  Classic RNN
 ```
-<<<<<<< HEAD
 python3 run_models.py --niters 500 -n 1000 -l 10 --dataset periodic  --classic-rnn
-=======
-python3 run_models.py --niters 500 -n 1000   -l 10 --dataset periodic  --classic-rnn
->>>>>>> f984f480
 ```
 
 * GRU-D
@@ -120,13 +80,5 @@
 GRU-D consists of two parts: input imputation (--input-decay) and exponential decay of the hidden state (--rnn-cell expdecay)
 
 ```
-<<<<<<< HEAD
 python3 run_models.py --niters 500 -n 100  -b 30 -l 10 --dataset periodic  --classic-rnn --input-decay --rnn-cell expdecay
-```
-
-
-
-=======
-python3 run_models.py --niters 500 -n 100  -b 30  -l 10--dataset periodic  --classic-rnn --input-decay --rnn-cell expdecay
-```
->>>>>>> f984f480
+```